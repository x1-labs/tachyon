[profile.release-with-debug]
inherits = "release"
debug = true
split-debuginfo = "packed"

[workspace]
members = [
    "account-decoder",
    "accounts-bench",
    "accounts-cluster-bench",
    "accounts-db",
    "accounts-db/accounts-hash-cache-tool",
    "accounts-db/store-tool",
    "banking-bench",
    "banks-client",
    "banks-interface",
    "banks-server",
    "bench-streamer",
    "bench-tps",
    "bloom",
    "bucket_map",
    "cargo-registry",
    "clap-utils",
    "clap-v3-utils",
    "cli",
    "cli-config",
    "cli-output",
    "client",
    "client-test",
    "compute-budget",
    "connection-cache",
    "core",
    "cost-model",
    "curves/*",
    "dos",
    "download-utils",
    "entry",
    "faucet",
    "frozen-abi",
    "frozen-abi/macro",
    "genesis",
    "genesis-utils",
    "geyser-plugin-interface",
    "geyser-plugin-manager",
    "gossip",
    "inline-spl",
    "install",
    "keygen",
    "ledger",
    "ledger-tool",
    "local-cluster",
    "log-analyzer",
    "logger",
    "measure",
    "memory-management",
    "merkle-root-bench",
    "merkle-tree",
    "metrics",
    "net-shaper",
    "net-utils",
    "notifier",
    "perf",
    "poh",
    "poh-bench",
    "poseidon",
    "program-runtime",
    "program-test",
    "programs/address-lookup-table",
    "programs/address-lookup-table-tests",
    "programs/bpf-loader-tests",
    "programs/bpf_loader",
    "programs/bpf_loader/gen-syscall-list",
    "programs/compute-budget",
    "programs/config",
    "programs/ed25519-tests",
    "programs/loader-v4",
    "programs/stake",
    "programs/stake-tests",
    "programs/system",
    "programs/vote",
    "programs/zk-elgamal-proof",
    "programs/zk-token-proof",
    "programs/zk-token-proof-tests",
    "pubsub-client",
    "quic-client",
    "rayon-threadlimit",
    "rbpf-cli",
    "remote-wallet",
    "rpc",
    "rpc-client",
    "rpc-client-api",
    "rpc-client-nonce-utils",
    "rpc-test",
    "runtime",
    "runtime-transaction",
    "sdk",
    "sdk/cargo-build-bpf",
    "sdk/cargo-build-sbf",
    "sdk/cargo-test-bpf",
    "sdk/cargo-test-sbf",
    "sdk/gen-headers",
    "sdk/macro",
    "sdk/package-metadata-macro",
    "sdk/program",
    "send-transaction-service",
    "stake-accounts",
    "storage-bigtable",
    "storage-bigtable/build-proto",
    "storage-proto",
    "streamer",
    "svm",
    "test-validator",
    "thin-client",
    "tokens",
    "tps-client",
    "tpu-client",
    "transaction-dos",
    "transaction-metrics-tracker",
    "transaction-status",
    "turbine",
    "type-overrides",
    "udp-client",
    "unified-scheduler-logic",
    "unified-scheduler-pool",
    "upload-perf",
    "validator",
    "version",
    "vote",
    "watchtower",
    "wen-restart",
    "zk-keygen",
    "zk-sdk",
    "zk-token-sdk",
]

exclude = ["programs/sbf", "svm/tests/example-programs"]

resolver = "2"

[workspace.package]
<<<<<<< HEAD
version = "2.0.24"
authors = ["Anza Maintainers <maintainers@anza.xyz>"]
repository = "https://github.com/anza-xyz/agave"
homepage = "https://anza.xyz/"
=======
version = "2.0.21"
authors = ["X1 Labs maintainers <maintainers@x1.xyz>"]
repository = "https://github.com/x1-labs/tachyon"
homepage = "https://x1.xyz/"
>>>>>>> 63555628
license = "Apache-2.0"
edition = "2021"

[workspace.dependencies]
Inflector = "0.11.4"
aquamarine = "0.3.3"
aes-gcm-siv = "0.11.1"
ahash = "0.8.10"
anyhow = "1.0.82"
arbitrary = "1.3.2"
ark-bn254 = "0.4.0"
ark-ec = "0.4.0"
ark-ff = "0.4.0"
ark-serialize = "0.4.0"
array-bytes = "=1.4.1"
arrayref = "0.3.7"
assert_cmd = "2.0"
assert_matches = "1.5.0"
async-channel = "1.9.0"
async-mutex = "1.4.0"
async-trait = "0.1.80"
atty = "0.2.11"
backoff = "0.4.0"
base64 = "0.22.1"
bincode = "1.3.3"
bitflags = { version = "2.5.0" }
blake3 = "1.5.1"
borsh = { version = "1.5.1", features = ["derive", "unstable__schema"] }
bs58 = "0.5.1"
bv = "0.11.1"
byte-unit = "4.0.19"
bytecount = "0.6.8"
bytemuck = "1.16.1"
bytemuck_derive = "=1.7.0"
byteorder = "1.5.0"
bytes = "1.6"
bzip2 = "0.4.4"
caps = "0.5.5"
cargo_metadata = "0.15.4"
chrono = { version = "0.4.38", default-features = false }
chrono-humanize = "0.2.3"
clap = "2.33.1"
console = "0.15.8"
console_error_panic_hook = "0.1.7"
console_log = "0.2.2"
const_format = "0.2.32"
core_affinity = "0.5.10"
criterion = "0.5.1"
criterion-stats = "0.3.0"
crossbeam-channel = "0.5.13"
csv = "1.3.0"
ctrlc = "3.4.4"
curve25519-dalek = "3.2.1"
dashmap = "5.5.3"
derivation-path = { version = "0.2.0", default-features = false }
derivative = "2.2.0"
dialoguer = "0.10.4"
digest = "0.10.7"
dir-diff = "0.3.3"
dirs-next = "2.0.0"
dlopen2 = "0.5.0"
eager = "0.1.0"
ed25519-dalek = "=1.0.1"
ed25519-dalek-bip32 = "0.2.0"
enum-iterator = "1.5.0"
env_logger = "0.9.3"
etcd-client = "0.11.1"
fast-math = "0.1"
fd-lock = "3.0.13"
flate2 = "1.0.30"
fnv = "1.0.7"
fs_extra = "1.3.0"
futures = "0.3.30"
futures-util = "0.3.29"
gag = "1.0.0"
generic-array = { version = "0.14.7", default-features = false }
gethostname = "0.2.3"
getrandom = "0.2.10"
goauth = "0.13.1"
hex = "0.4.3"
hidapi = { version = "2.6.1", default-features = false }
histogram = "0.6.9"
hmac = "0.12.1"
http = "0.2.12"
humantime = "2.0.1"
hyper = "0.14.29"
hyper-proxy = "0.9.1"
im = "15.1.0"
index_list = "0.2.11"
indexmap = "2.2.6"
indicatif = "0.17.8"
itertools = "0.12.1"
jemallocator = { package = "tikv-jemallocator", version = "0.4.1", features = [
    "unprefixed_malloc_on_supported_platforms",
] }
js-sys = "0.3.69"
json5 = "0.4.1"
jsonrpc-core = "18.0.0"
jsonrpc-core-client = "18.0.0"
jsonrpc-derive = "18.0.0"
jsonrpc-http-server = "18.0.0"
jsonrpc-ipc-server = "18.0.0"
jsonrpc-pubsub = "18.0.0"
lazy-lru = "0.1.2"
lazy_static = "1.4.0"
libc = "0.2.155"
libloading = "0.7.4"
libsecp256k1 = { version = "0.6.0", default-features = false, features = [
    "std",
    "static-context",
] }
light-poseidon = "0.2.0"
log = "0.4.21"
lru = "0.7.7"
lz4 = "1.25.0"
memmap2 = "0.5.10"
memoffset = "0.9"
merlin = "3"
min-max-heap = "1.3.0"
mockall = "0.11.4"
modular-bitfield = "0.11.2"
nix = "0.28.0"
num-bigint = "0.4.5"
num-derive = "0.4"
num-traits = "0.2"
num_cpus = "1.16.0"
num_enum = "0.7.2"
openssl = "0.10"
parking_lot = "0.12"
pbkdf2 = { version = "0.11.0", default-features = false }
pem = "1.1.1"
percentage = "0.1.0"
pickledb = { version = "0.5.1", default-features = false }
predicates = "2.1"
pretty-hex = "0.3.0"
prio-graph = "0.2.1"
proc-macro2 = "1.0.85"
proptest = "1.4"
prost = "0.11.9"
prost-build = "0.11.9"
prost-types = "0.11.9"
protobuf-src = "1.1.0"
qstring = "0.7.2"
qualifier_attr = { version = "0.2.2", default-features = false }
quinn = "0.10.2"
quinn-proto = "0.10.6"
quote = "1.0"
rand = "0.8.5"
rand_chacha = "0.3.1"
rayon = "1.10.0"
reed-solomon-erasure = "6.0.0"
regex = "1.10.5"
reqwest = { version = "0.11.27", default-features = false }
reqwest-middleware = "0.2.5"
rolling-file = "0.2.0"
rpassword = "7.3"
rustc_version = "0.4"
rustls = { version = "0.21.12", default-features = false, features = ["quic"] }
rustversion = "1.0.17"
scopeguard = "1.2.0"
semver = "1.0.23"
seqlock = "0.2.0"
serde = "1.0.203" # must match the serde_derive version, see https://github.com/serde-rs/serde/issues/2584#issuecomment-1685252251
serde_bytes = "0.11.14"
serde_derive = "1.0.203" # must match the serde version, see https://github.com/serde-rs/serde/issues/2584#issuecomment-1685252251
serde_json = "1.0.117"
serde_with = { version = "2.3.3", default-features = false }
serde_yaml = "0.9.34"
serial_test = "2.0.0"
sha2 = "0.10.8"
sha3 = "0.10.8"
shuttle = "0.7.1"
signal-hook = "0.3.17"
siphasher = "0.3.11"
smallvec = "1.13.2"
smpl_jwt = "0.7.1"
socket2 = "0.5.7"
soketto = "0.7"
solana-account-decoder = { path = "account-decoder", version = "=2.0.24" }
solana-accounts-db = { path = "accounts-db", version = "=2.0.24" }
solana-address-lookup-table-program = { path = "programs/address-lookup-table", version = "=2.0.24" }
solana-banks-client = { path = "banks-client", version = "=2.0.24" }
solana-banks-interface = { path = "banks-interface", version = "=2.0.24" }
solana-banks-server = { path = "banks-server", version = "=2.0.24" }
solana-bench-tps = { path = "bench-tps", version = "=2.0.24" }
solana-bloom = { path = "bloom", version = "=2.0.24" }
solana-bpf-loader-program = { path = "programs/bpf_loader", version = "=2.0.24" }
solana-bucket-map = { path = "bucket_map", version = "=2.0.24" }
agave-cargo-registry = { path = "cargo-registry", version = "=2.0.24" }
solana-clap-utils = { path = "clap-utils", version = "=2.0.24" }
solana-clap-v3-utils = { path = "clap-v3-utils", version = "=2.0.24" }
solana-cli = { path = "cli", version = "=2.0.24" }
solana-cli-config = { path = "cli-config", version = "=2.0.24" }
solana-cli-output = { path = "cli-output", version = "=2.0.24" }
solana-client = { path = "client", version = "=2.0.24" }
solana-compute-budget = { path = "compute-budget", version = "=2.0.24" }
solana-compute-budget-program = { path = "programs/compute-budget", version = "=2.0.24" }
solana-config-program = { path = "programs/config", version = "=2.0.24" }
solana-connection-cache = { path = "connection-cache", version = "=2.0.24", default-features = false }
solana-core = { path = "core", version = "=2.0.24" }
solana-cost-model = { path = "cost-model", version = "=2.0.24" }
solana-curve25519 = { path = "curves/curve25519", version = "=2.0.24" }
solana-download-utils = { path = "download-utils", version = "=2.0.24" }
solana-entry = { path = "entry", version = "=2.0.24" }
solana-faucet = { path = "faucet", version = "=2.0.24" }
solana-frozen-abi = { path = "frozen-abi", version = "=2.0.24" }
solana-frozen-abi-macro = { path = "frozen-abi/macro", version = "=2.0.24" }
solana-tps-client = { path = "tps-client", version = "=2.0.24" }
solana-genesis = { path = "genesis", version = "=2.0.24" }
solana-genesis-utils = { path = "genesis-utils", version = "=2.0.24" }
agave-geyser-plugin-interface = { path = "geyser-plugin-interface", version = "=2.0.24" }
solana-geyser-plugin-manager = { path = "geyser-plugin-manager", version = "=2.0.24" }
solana-gossip = { path = "gossip", version = "=2.0.24" }
solana-inline-spl = { path = "inline-spl", version = "=2.0.24" }
solana-ledger = { path = "ledger", version = "=2.0.24" }
solana-loader-v4-program = { path = "programs/loader-v4", version = "=2.0.24" }
solana-local-cluster = { path = "local-cluster", version = "=2.0.24" }
solana-logger = { path = "logger", version = "=2.0.24" }
solana-measure = { path = "measure", version = "=2.0.24" }
solana-merkle-tree = { path = "merkle-tree", version = "=2.0.24" }
solana-metrics = { path = "metrics", version = "=2.0.24" }
solana-net-utils = { path = "net-utils", version = "=2.0.24" }
solana-nohash-hasher = "0.2.1"
solana-notifier = { path = "notifier", version = "=2.0.24" }
solana-package-metadata-macro = { path = "sdk/package-metadata-macro", version = "=2.0.24" }
solana-perf = { path = "perf", version = "=2.0.24" }
solana-poh = { path = "poh", version = "=2.0.24" }
solana-poseidon = { path = "poseidon", version = "=2.0.24" }
solana-program = { path = "sdk/program", version = "=2.0.24" }
solana-program-runtime = { path = "program-runtime", version = "=2.0.24" }
solana-program-test = { path = "program-test", version = "=2.0.24" }
solana-pubsub-client = { path = "pubsub-client", version = "=2.0.24" }
solana-quic-client = { path = "quic-client", version = "=2.0.24" }
solana-rayon-threadlimit = { path = "rayon-threadlimit", version = "=2.0.24" }
solana-remote-wallet = { path = "remote-wallet", version = "=2.0.24", default-features = false }
solana-unified-scheduler-logic = { path = "unified-scheduler-logic", version = "=2.0.24" }
solana-unified-scheduler-pool = { path = "unified-scheduler-pool", version = "=2.0.24" }
solana-rpc = { path = "rpc", version = "=2.0.24" }
solana-rpc-client = { path = "rpc-client", version = "=2.0.24", default-features = false }
solana-rpc-client-api = { path = "rpc-client-api", version = "=2.0.24" }
solana-rpc-client-nonce-utils = { path = "rpc-client-nonce-utils", version = "=2.0.24" }
solana-runtime = { path = "runtime", version = "=2.0.24" }
solana-runtime-transaction = { path = "runtime-transaction", version = "=2.0.24" }
solana-sdk = { path = "sdk", version = "=2.0.24" }
solana-sdk-macro = { path = "sdk/macro", version = "=2.0.24" }
solana-send-transaction-service = { path = "send-transaction-service", version = "=2.0.24" }
solana-stake-program = { path = "programs/stake", version = "=2.0.24" }
solana-storage-bigtable = { path = "storage-bigtable", version = "=2.0.24" }
solana-storage-proto = { path = "storage-proto", version = "=2.0.24" }
solana-streamer = { path = "streamer", version = "=2.0.24" }
solana-svm = { path = "svm", version = "=2.0.24" }
solana-system-program = { path = "programs/system", version = "=2.0.24" }
solana-test-validator = { path = "test-validator", version = "=2.0.24" }
solana-thin-client = { path = "thin-client", version = "=2.0.24" }
solana-tpu-client = { path = "tpu-client", version = "=2.0.24", default-features = false }
solana-transaction-status = { path = "transaction-status", version = "=2.0.24" }
solana-transaction-metrics-tracker = { path = "transaction-metrics-tracker", version = "=2.0.24" }
solana-turbine = { path = "turbine", version = "=2.0.24" }
solana-type-overrides = { path = "type-overrides", version = "=2.0.24" }
solana-udp-client = { path = "udp-client", version = "=2.0.24" }
solana-version = { path = "version", version = "=2.0.24" }
solana-vote = { path = "vote", version = "=2.0.24" }
solana-vote-program = { path = "programs/vote", version = "=2.0.24" }
solana-wen-restart = { path = "wen-restart", version = "=2.0.24" }
solana-zk-elgamal-proof-program = { path = "programs/zk-elgamal-proof", version = "=2.0.24" }
solana-zk-keygen = { path = "zk-keygen", version = "=2.0.24" }
solana-zk-sdk = { path = "zk-sdk", version = "=2.0.24" }
solana-zk-token-proof-program = { path = "programs/zk-token-proof", version = "=2.0.24" }
solana-zk-token-sdk = { path = "zk-token-sdk", version = "=2.0.24" }
solana_rbpf = "=0.8.4"
spl-associated-token-account = "=4.0.0"
spl-instruction-padding = "0.2"
spl-memo = "=5.0.0"
spl-pod = "=0.3.0"
spl-token = "=6.0.0"
spl-token-2022 = "=4.0.0"
spl-token-group-interface = "=0.3.0"
spl-token-metadata-interface = "=0.4.0"
static_assertions = "1.1.0"
stream-cancel = "0.8.2"
strum = "0.24"
strum_macros = "0.24"
subtle = "2.5.0"
symlink = "0.1.0"
syn = "2.0"
sys-info = "0.9.1"
sysctl = "0.4.6"
systemstat = "0.2.3"
tar = "0.4.41"
tarpc = "0.29.0"
tempfile = "3.10.1"
test-case = "3.3.1"
thiserror = "1.0.61"
tiny-bip39 = "0.8.2"
# Update solana-tokio patch below when updating this version
tokio = "1.29.1"
tokio-serde = "0.8"
tokio-stream = "0.1.15"
tokio-tungstenite = "0.20.1"
tokio-util = "0.7"
toml = "0.8.12"
tonic = "0.9.2"
tonic-build = "0.9.2"
trees = "0.4.2"
tungstenite = "0.20.1"
uriparse = "0.6.4"
url = "2.5.2"
vec_extract_if_polyfill = "0.1.0"
wasm-bindgen = "0.2"
winapi = "0.3.8"
winreg = "0.50"
x509-parser = "0.14.0"
# See "zeroize versioning issues" below if you are updating this version.
zeroize = { version = "1.3", default-features = false }
zstd = "0.11.2"

[patch.crates-io]
# for details, see https://github.com/anza-xyz/crossbeam/commit/fd279d707025f0e60951e429bf778b4813d1b6bf
crossbeam-epoch = { git = "https://github.com/anza-xyz/crossbeam", rev = "fd279d707025f0e60951e429bf778b4813d1b6bf" }

# We include the following crates as our dependencies above from crates.io:
#
#  * spl-associated-token-account
#  * spl-instruction-padding
#  * spl-memo
#  * spl-pod
#  * spl-token
#  * spl-token-2022
#  * spl-token-metadata-interface
#
# They, in turn, depend on a number of crates that we also include directly
# using `path` specifications.  For example, `spl-token` depends on
# `solana-program`.  And we explicitly specify `solana-program` above as a local
# path dependency:
#
#     solana-program = { path = "../../sdk/program", version = "=1.16.0" }
#
# Unfortunately, Cargo will try to resolve the `spl-token` `solana-program`
# dependency only using what is available on crates.io.  Crates.io normally
# contains a previous version of these crates, and we end up with two versions
# of `solana-program` and `solana-zk-token-sdk` and all of their dependencies in
# our build tree.
#
# If you are developing downstream using non-crates-io solana-program (local or
# forked repo, or from github rev, eg), duplicate the following patch statements
# in your Cargo.toml. If you still hit duplicate-type errors with the patch
# statements in place, run `cargo update -p solana-program` and/or `cargo update
# -p solana-zk-token-sdk` to remove extraneous versions from your Cargo.lock
# file.
#
# There is a similar override in `programs/sbf/Cargo.toml`.  Please keep both
# comments and the overrides in sync.
solana-curve25519 = { path = "curves/curve25519" }
solana-program = { path = "sdk/program" }
solana-zk-sdk = { path = "zk-sdk" }
solana-zk-token-sdk = { path = "zk-token-sdk" }

# Our dependency tree has `curve25519-dalek` v3.2.1.  They have removed the
# constraint in the next major release. The commit that removes the `zeroize`
# constraint was added to multiple release branches, but not to the 3.2 branch.
#
# `curve25519-dalek` maintainers are saying they do not want to invest any more
# time in the 3.2 release:
#
# https://github.com/dalek-cryptography/curve25519-dalek/issues/452#issuecomment-1749809428
#
# So we have to fork and create our own release, based on v3.2.1, with the
# commit that removed `zeroize` constraint on the `main` branch cherry-picked on
# top.
#
# `curve25519-dalek` v3.2.1 release:
#
# https://github.com/dalek-cryptography/curve25519-dalek/releases/tag/3.2.1
#
# Corresponds to commit
#
# https://github.com/dalek-cryptography/curve25519-dalek/commit/29e5c29b0e5c6821e4586af58b0d0891dd2ec639
#
# Comparison with `b500cdc2a920cd5bff9e2dd974d7b97349d61464`:
#
# https://github.com/dalek-cryptography/curve25519-dalek/compare/3.2.1...solana-labs:curve25519-dalek:b500cdc2a920cd5bff9e2dd974d7b97349d61464
#
# Or, using the branch name instead of the hash:
#
# https://github.com/dalek-cryptography/curve25519-dalek/compare/3.2.1...solana-labs:curve25519-dalek:3.2.1-unpin-zeroize
#
[patch.crates-io.curve25519-dalek]
git = "https://github.com/anza-xyz/curve25519-dalek.git"
rev = "b500cdc2a920cd5bff9e2dd974d7b97349d61464"

# Solana RPC nodes experience stalls when running with `tokio` containing this
# commit:
# https://github.com/tokio-rs/tokio/commit/4eed411519783ef6f58cbf74f886f91142b5cfa6
#
# Tokio maintainers believe performance degradation is due to application bugs:
# https://github.com/tokio-rs/tokio/issues/4873#issuecomment-1198277677
#
# This may indeed be true of the code in this monorepo, but we haven't yet
# identified the bug or a way to fix. As a stopgap, this patches `tokio` to the
# tagged version specified above with commit `4eed411` reverted.
#
# Comparison:
# https://github.com/tokio-rs/tokio/compare/tokio-1.29.1...solana-labs:solana-tokio:tokio-1.29.1-revert-4eed411
#
[patch.crates-io.tokio]
git = "https://github.com/anza-xyz/solana-tokio.git"
rev = "7cf47705faacf7bf0e43e4131a5377b3291fce21"<|MERGE_RESOLUTION|>--- conflicted
+++ resolved
@@ -138,17 +138,10 @@
 resolver = "2"
 
 [workspace.package]
-<<<<<<< HEAD
 version = "2.0.24"
-authors = ["Anza Maintainers <maintainers@anza.xyz>"]
-repository = "https://github.com/anza-xyz/agave"
-homepage = "https://anza.xyz/"
-=======
-version = "2.0.21"
 authors = ["X1 Labs maintainers <maintainers@x1.xyz>"]
 repository = "https://github.com/x1-labs/tachyon"
 homepage = "https://x1.xyz/"
->>>>>>> 63555628
 license = "Apache-2.0"
 edition = "2021"
 
