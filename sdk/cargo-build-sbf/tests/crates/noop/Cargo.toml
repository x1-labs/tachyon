[package]
name = "noop"
<<<<<<< HEAD
version = "2.0.24"
=======
version = "2.0.25"
>>>>>>> 53e5a795
description = "Solana SBF test program written in Rust"
authors = ["X1 Labs maintainers <maintainers@x1.xyz>"]
repository = "https://github.com/x1-labs/tachyon"
license = "Apache-2.0"
homepage = "https://x1.xyz"
edition = "2021"
publish = false

[dependencies]
<<<<<<< HEAD
solana-program = { path = "../../../../program", version = "=2.0.24" }
=======
solana-program = { path = "../../../../program", version = "=2.0.25" }
>>>>>>> 53e5a795

[lib]
crate-type = ["cdylib"]

[workspace]<|MERGE_RESOLUTION|>--- conflicted
+++ resolved
@@ -1,10 +1,6 @@
 [package]
 name = "noop"
-<<<<<<< HEAD
-version = "2.0.24"
-=======
 version = "2.0.25"
->>>>>>> 53e5a795
 description = "Solana SBF test program written in Rust"
 authors = ["X1 Labs maintainers <maintainers@x1.xyz>"]
 repository = "https://github.com/x1-labs/tachyon"
@@ -14,11 +10,7 @@
 publish = false
 
 [dependencies]
-<<<<<<< HEAD
-solana-program = { path = "../../../../program", version = "=2.0.24" }
-=======
 solana-program = { path = "../../../../program", version = "=2.0.25" }
->>>>>>> 53e5a795
 
 [lib]
 crate-type = ["cdylib"]
