[package]
name = "transfer-from-account"
<<<<<<< HEAD
version = "2.2.15"
=======
version = "2.2.17"
>>>>>>> e998175d
edition = "2021"

[dependencies]
solana-program = { path = "../../../../sdk/program", version = "=2.2.0" }

[lib]
crate-type = ["cdylib", "rlib"]

[workspace]<|MERGE_RESOLUTION|>--- conflicted
+++ resolved
@@ -1,10 +1,6 @@
 [package]
 name = "transfer-from-account"
-<<<<<<< HEAD
-version = "2.2.15"
-=======
 version = "2.2.17"
->>>>>>> e998175d
 edition = "2021"
 
 [dependencies]
