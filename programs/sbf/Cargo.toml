[workspace.package]
version = "2.0.24"
description = "Solana SBF test program written in Rust"
authors = ["X1 Labs maintainers <maintainers@x1.xyz>"]
repository = "https://github.com/x1-labs/tachyon"
homepage = "https://x1.xyz"
license = "Apache-2.0"
edition = "2021"

[workspace.dependencies]
array-bytes = "=1.4.1"
bincode = { version = "1.1.4", default-features = false }
blake3 = "1.0.0"
byteorder = "1.3.2"
elf = "0.0.10"
getrandom = "0.2.10"
itertools = "0.10.1"
libsecp256k1 = { version = "0.7.0", default-features = false }
log = "0.4.11"
miow = "0.3.6"
net2 = "0.2.37"
num-derive = "0.4.2"
num-traits = "0.2"
rand = "0.8"
rustversion = "1.0.14"
serde = "1.0.112" # must match the serde_derive version, see https://github.com/serde-rs/serde/issues/2584#issuecomment-1685252251
serde_derive = "1.0.112" # must match the serde version, see https://github.com/serde-rs/serde/issues/2584#issuecomment-1685252251
serde_json = "1.0.56"
<<<<<<< HEAD
solana-account-decoder = { path = "../../account-decoder", version = "=2.0.24" }
solana-accounts-db = { path = "../../accounts-db", version = "=2.0.24" }
solana-bpf-loader-program = { path = "../bpf_loader", version = "=2.0.24" }
solana-cli-output = { path = "../../cli-output", version = "=2.0.24" }
solana-compute-budget = { path = "../../compute-budget", version = "=2.0.24" }
solana-curve25519 = { path = "../../curves/curve25519", version = "=2.0.24" }
solana-ledger = { path = "../../ledger", version = "=2.0.24" }
solana-logger = { path = "../../logger", version = "=2.0.24" }
solana-measure = { path = "../../measure", version = "=2.0.24" }
solana-poseidon = { path = "../../poseidon/", version = "=2.0.24" }
solana-program = { path = "../../sdk/program", version = "=2.0.24" }
solana-program-runtime = { path = "../../program-runtime", version = "=2.0.24" }
solana-runtime = { path = "../../runtime", version = "=2.0.24" }
solana-sbf-rust-128bit-dep = { path = "rust/128bit_dep", version = "=2.0.24" }
solana-sbf-rust-invoke-dep = { path = "rust/invoke_dep", version = "=2.0.24" }
solana-sbf-rust-invoked-dep = { path = "rust/invoked_dep", version = "=2.0.24" }
solana-sbf-rust-many-args-dep = { path = "rust/many_args_dep", version = "=2.0.24" }
solana-sbf-rust-mem-dep = { path = "rust/mem_dep", version = "=2.0.24" }
solana-sbf-rust-param-passing-dep = { path = "rust/param_passing_dep", version = "=2.0.24" }
solana-sbf-rust-realloc-dep = { path = "rust/realloc_dep", version = "=2.0.24" }
solana-sbf-rust-realloc-invoke-dep = { path = "rust/realloc_invoke_dep", version = "=2.0.24" }
solana-sdk = { path = "../../sdk", version = "=2.0.24" }
solana-svm = { path = "../../svm", version = "=2.0.24" }
solana-transaction-status = { path = "../../transaction-status", version = "=2.0.24" }
solana-type-overrides = { path = "../../type-overrides", version = "=2.0.24" }
agave-validator = { path = "../../validator", version = "=2.0.24" }
solana-zk-token-sdk = { path = "../../zk-token-sdk", version = "=2.0.24" }
=======
solana-account-decoder = { path = "../../account-decoder", version = "=2.0.21" }
solana-accounts-db = { path = "../../accounts-db", version = "=2.0.21" }
solana-bpf-loader-program = { path = "../bpf_loader", version = "=2.0.21" }
solana-cli-output = { path = "../../cli-output", version = "=2.0.21" }
solana-compute-budget = { path = "../../compute-budget", version = "=2.0.21" }
solana-curve25519 = { path = "../../curves/curve25519", version = "=2.0.21" }
solana-ledger = { path = "../../ledger", version = "=2.0.21" }
solana-logger = { path = "../../logger", version = "=2.0.21" }
solana-measure = { path = "../../measure", version = "=2.0.21" }
solana-poseidon = { path = "../../poseidon/", version = "=2.0.21" }
solana-program = { path = "../../sdk/program", version = "=2.0.21" }
solana-program-runtime = { path = "../../program-runtime", version = "=2.0.21" }
solana-runtime = { path = "../../runtime", version = "=2.0.21" }
solana-sbf-rust-128bit-dep = { path = "rust/128bit_dep", version = "=2.0.21" }
solana-sbf-rust-invoke-dep = { path = "rust/invoke_dep", version = "=2.0.21" }
solana-sbf-rust-invoked-dep = { path = "rust/invoked_dep", version = "=2.0.21" }
solana-sbf-rust-many-args-dep = { path = "rust/many_args_dep", version = "=2.0.21" }
solana-sbf-rust-mem-dep = { path = "rust/mem_dep", version = "=2.0.21" }
solana-sbf-rust-param-passing-dep = { path = "rust/param_passing_dep", version = "=2.0.21" }
solana-sbf-rust-realloc-dep = { path = "rust/realloc_dep", version = "=2.0.21" }
solana-sbf-rust-realloc-invoke-dep = { path = "rust/realloc_invoke_dep", version = "=2.0.21" }
solana-sdk = { path = "../../sdk", version = "=2.0.21" }
solana-svm = { path = "../../svm", version = "=2.0.21" }
solana-transaction-status = { path = "../../transaction-status", version = "=2.0.21" }
solana-type-overrides = { path = "../../type-overrides", version = "=2.0.21" }
tachyon-validator = { path = "../../validator", version = "=2.0.21" }
solana-zk-token-sdk = { path = "../../zk-token-sdk", version = "=2.0.21" }
>>>>>>> 63555628
solana_rbpf = "=0.8.4"
thiserror = "1.0"

[package]
name = "solana-sbf-programs"
description = "Blockchain, Rebuilt for Scale"
documentation = "https://docs.rs/solana"
readme = "README.md"
publish = false
version = { workspace = true }
authors = { workspace = true }
repository = { workspace = true }
homepage = { workspace = true }
license = { workspace = true }
edition = { workspace = true }

[profile.release]
# The test programs are build in release mode
# Minimize their file size so that they fit into the account size limit
strip = true

[features]
sbf_c = []
sbf_rust = []
dummy-for-ci-check = ["sbf_c", "sbf_rust"]

[dev-dependencies]
bincode = { workspace = true }
byteorder = { workspace = true }
elf = { workspace = true }
itertools = { workspace = true }
log = { workspace = true }
miow = { workspace = true }
net2 = { workspace = true }
solana-account-decoder = { workspace = true }
solana-accounts-db = { workspace = true }
solana-bpf-loader-program = { workspace = true }
solana-cli-output = { workspace = true }
solana-compute-budget = { workspace = true }
solana-ledger = { workspace = true }
solana-logger = { workspace = true }
solana-measure = { workspace = true }
solana-program = { workspace = true }
solana-program-runtime = { workspace = true }
solana-runtime = { workspace = true, features = ["dev-context-only-utils"] }
solana-sbf-rust-invoke-dep = { workspace = true }
solana-sbf-rust-realloc-dep = { workspace = true }
solana-sbf-rust-realloc-invoke-dep = { workspace = true }
solana-sdk = { workspace = true, features = ["dev-context-only-utils"] }
solana-svm = { workspace = true }
solana-transaction-status = { workspace = true }
solana-type-overrides = { workspace = true }
solana_rbpf = { workspace = true }
tachyon-validator = { workspace = true }

[[bench]]
name = "bpf_loader"

[workspace]
members = [
    "rust/128bit",
    "rust/128bit_dep",
    "rust/alloc",
    "rust/alt_bn128",
    "rust/alt_bn128_compression",
    "rust/big_mod_exp",
    "rust/call_depth",
    "rust/caller_access",
    "rust/curve25519",
    "rust/custom_heap",
    "rust/dep_crate",
    "rust/deprecated_loader",
    "rust/dup_accounts",
    "rust/error_handling",
    "rust/external_spend",
    "rust/finalize",
    "rust/get_minimum_delegation",
    "rust/inner_instruction_alignment_check",
    "rust/instruction_introspection",
    "rust/invoke",
    "rust/invoke_and_error",
    "rust/invoke_and_ok",
    "rust/invoke_and_return",
    "rust/invoked",
    "rust/iter",
    "rust/log_data",
    "rust/many_args",
    "rust/many_args_dep",
    "rust/mem",
    "rust/mem_dep",
    "rust/membuiltins",
    "rust/noop",
    "rust/panic",
    "rust/param_passing",
    "rust/param_passing_dep",
    "rust/poseidon",
    "rust/rand",
    "rust/realloc",
    "rust/realloc_invoke",
    "rust/remaining_compute_units",
    "rust/ro_account_modify",
    "rust/ro_modify",
    "rust/sanity",
    "rust/secp256k1_recover",
    "rust/sha",
    "rust/sibling_inner_instructions",
    "rust/sibling_instructions",
    "rust/simulation",
    "rust/spoof1",
    "rust/spoof1_system",
    "rust/sysvar",
    "rust/upgradeable",
    "rust/upgraded",
]

[patch.crates-io]
# We include the following crates as our dependencies from crates.io:
#
#  * spl-associated-token-account
#  * spl-instruction-padding
#  * spl-memo
#  * spl-pod
#  * spl-token
#  * spl-token-2022
#  * spl-token-metadata-interface
#
# They are included indirectly, for example, `account-decoder` depends on
#
#     solana-sdk = { workspace = true }
#
# and that is specified as
#
#     spl-token = "=3.5.0"
#
# in `../../Cargo.toml`.
#
# `spl-token`, in turn, depends on `solana-program`, which we explicitly specify
# above as a local path dependency:
#
#     solana-program = { path = "../../sdk/program", version = "=1.16.0" }
#
# Unfortunately, Cargo will try to resolve the `spl-token` `solana-program`
# dependency only using what is available on crates.io.  Crates.io normally
# contains a previous version of these crates, and we end up with two versions
# of `solana-program` and `solana-zk-token-sdk` and all of their dependencies in
# our build tree.
#
# If you are developing downstream using non-crates-io solana-program (local or
# forked repo, or from github rev, eg), duplicate the following patch statements
# in your Cargo.toml. If you still hit duplicate-type errors with the patch
# statements in place, run `cargo update -p solana-program` and/or `cargo update
# -p solana-zk-token-sdk` to remove extraneous versions from your Cargo.lock
# file.
#
# There is a similar override in `../../Cargo.toml`.  Please keep both comments
# and the overrides in sync.
solana-curve25519 = { path = "../../curves/curve25519" }
solana-program = { path = "../../sdk/program" }
solana-zk-token-sdk = { path = "../../zk-token-sdk" }<|MERGE_RESOLUTION|>--- conflicted
+++ resolved
@@ -26,7 +26,6 @@
 serde = "1.0.112" # must match the serde_derive version, see https://github.com/serde-rs/serde/issues/2584#issuecomment-1685252251
 serde_derive = "1.0.112" # must match the serde version, see https://github.com/serde-rs/serde/issues/2584#issuecomment-1685252251
 serde_json = "1.0.56"
-<<<<<<< HEAD
 solana-account-decoder = { path = "../../account-decoder", version = "=2.0.24" }
 solana-accounts-db = { path = "../../accounts-db", version = "=2.0.24" }
 solana-bpf-loader-program = { path = "../bpf_loader", version = "=2.0.24" }
@@ -52,37 +51,8 @@
 solana-svm = { path = "../../svm", version = "=2.0.24" }
 solana-transaction-status = { path = "../../transaction-status", version = "=2.0.24" }
 solana-type-overrides = { path = "../../type-overrides", version = "=2.0.24" }
-agave-validator = { path = "../../validator", version = "=2.0.24" }
+tachyon-validator = { path = "../../validator", version = "=2.0.24" }
 solana-zk-token-sdk = { path = "../../zk-token-sdk", version = "=2.0.24" }
-=======
-solana-account-decoder = { path = "../../account-decoder", version = "=2.0.21" }
-solana-accounts-db = { path = "../../accounts-db", version = "=2.0.21" }
-solana-bpf-loader-program = { path = "../bpf_loader", version = "=2.0.21" }
-solana-cli-output = { path = "../../cli-output", version = "=2.0.21" }
-solana-compute-budget = { path = "../../compute-budget", version = "=2.0.21" }
-solana-curve25519 = { path = "../../curves/curve25519", version = "=2.0.21" }
-solana-ledger = { path = "../../ledger", version = "=2.0.21" }
-solana-logger = { path = "../../logger", version = "=2.0.21" }
-solana-measure = { path = "../../measure", version = "=2.0.21" }
-solana-poseidon = { path = "../../poseidon/", version = "=2.0.21" }
-solana-program = { path = "../../sdk/program", version = "=2.0.21" }
-solana-program-runtime = { path = "../../program-runtime", version = "=2.0.21" }
-solana-runtime = { path = "../../runtime", version = "=2.0.21" }
-solana-sbf-rust-128bit-dep = { path = "rust/128bit_dep", version = "=2.0.21" }
-solana-sbf-rust-invoke-dep = { path = "rust/invoke_dep", version = "=2.0.21" }
-solana-sbf-rust-invoked-dep = { path = "rust/invoked_dep", version = "=2.0.21" }
-solana-sbf-rust-many-args-dep = { path = "rust/many_args_dep", version = "=2.0.21" }
-solana-sbf-rust-mem-dep = { path = "rust/mem_dep", version = "=2.0.21" }
-solana-sbf-rust-param-passing-dep = { path = "rust/param_passing_dep", version = "=2.0.21" }
-solana-sbf-rust-realloc-dep = { path = "rust/realloc_dep", version = "=2.0.21" }
-solana-sbf-rust-realloc-invoke-dep = { path = "rust/realloc_invoke_dep", version = "=2.0.21" }
-solana-sdk = { path = "../../sdk", version = "=2.0.21" }
-solana-svm = { path = "../../svm", version = "=2.0.21" }
-solana-transaction-status = { path = "../../transaction-status", version = "=2.0.21" }
-solana-type-overrides = { path = "../../type-overrides", version = "=2.0.21" }
-tachyon-validator = { path = "../../validator", version = "=2.0.21" }
-solana-zk-token-sdk = { path = "../../zk-token-sdk", version = "=2.0.21" }
->>>>>>> 63555628
 solana_rbpf = "=0.8.4"
 thiserror = "1.0"
 
