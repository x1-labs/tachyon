#![allow(clippy::rc_buffer)]

use {
    super::{
        broadcast_utils::{self, ReceiveResults},
        *,
    },
    crate::cluster_nodes::ClusterNodesCache,
    solana_entry::entry::Entry,
    solana_ledger::{
        blockstore,
        shred::{shred_code, ProcessShredsStats, ReedSolomonCache, Shred, ShredFlags, Shredder},
    },
    solana_sdk::{
        genesis_config::ClusterType,
        hash::Hash,
        signature::Keypair,
        timing::{duration_as_us, AtomicInterval},
    },
    std::{sync::RwLock, time::Duration},
    tokio::sync::mpsc::Sender as AsyncSender,
};

#[derive(Clone)]
pub struct StandardBroadcastRun {
    slot: Slot,
    parent: Slot,
    chained_merkle_root: Hash,
    next_shred_index: u32,
    next_code_index: u32,
    // If last_tick_height has reached bank.max_tick_height() for this slot
    // and so the slot is completed and all shreds are already broadcast.
    completed: bool,
    process_shreds_stats: ProcessShredsStats,
    transmit_shreds_stats: Arc<Mutex<SlotBroadcastStats<TransmitShredsStats>>>,
    insert_shreds_stats: Arc<Mutex<SlotBroadcastStats<InsertShredsStats>>>,
    slot_broadcast_start: Instant,
    shred_version: u16,
    last_datapoint_submit: Arc<AtomicInterval>,
    num_batches: usize,
    cluster_nodes_cache: Arc<ClusterNodesCache<BroadcastStage>>,
    reed_solomon_cache: Arc<ReedSolomonCache>,
}

#[derive(Debug)]
enum BroadcastError {
    TooManyShreds,
}

impl StandardBroadcastRun {
    pub(super) fn new(shred_version: u16) -> Self {
        let cluster_nodes_cache = Arc::new(ClusterNodesCache::<BroadcastStage>::new(
            CLUSTER_NODES_CACHE_NUM_EPOCH_CAP,
            CLUSTER_NODES_CACHE_TTL,
        ));
        Self {
            slot: Slot::MAX,
            parent: Slot::MAX,
            chained_merkle_root: Hash::default(),
            next_shred_index: 0,
            next_code_index: 0,
            completed: true,
            process_shreds_stats: ProcessShredsStats::default(),
            transmit_shreds_stats: Arc::default(),
            insert_shreds_stats: Arc::default(),
            slot_broadcast_start: Instant::now(),
            shred_version,
            last_datapoint_submit: Arc::default(),
            num_batches: 0,
            cluster_nodes_cache,
            reed_solomon_cache: Arc::<ReedSolomonCache>::default(),
        }
    }

    // If the current slot has changed, generates an empty shred indicating
    // last shred in the previous slot, along with coding shreds for the data
    // shreds buffered.
    fn finish_prev_slot(
        &mut self,
        keypair: &Keypair,
        max_ticks_in_slot: u8,
        cluster_type: ClusterType,
        stats: &mut ProcessShredsStats,
    ) -> Vec<Shred> {
        const SHRED_TICK_REFERENCE_MASK: u8 = ShredFlags::SHRED_TICK_REFERENCE_MASK.bits();
        if self.completed {
            return vec![];
        }
        let reference_tick = max_ticks_in_slot & SHRED_TICK_REFERENCE_MASK;
        let (mut shreds, coding_shreds) =
            Shredder::new(self.slot, self.parent, reference_tick, self.shred_version)
                .unwrap()
                .entries_to_shreds(
                    keypair,
                    &[],  // entries
                    true, // is_last_in_slot,
                    should_chain_merkle_shreds(self.slot, cluster_type)
                        .then_some(self.chained_merkle_root),
                    self.next_shred_index,
                    self.next_code_index,
                    true, // merkle_variant
                    &self.reed_solomon_cache,
                    stats,
                );
        if let Some(shred) = shreds.iter().max_by_key(|shred| shred.index()) {
            self.chained_merkle_root = shred.merkle_root().unwrap();
        }
        stats.num_merkle_data_shreds += shreds.len();
        stats.num_merkle_coding_shreds += coding_shreds.len();
        self.report_and_reset_stats(/*was_interrupted:*/ true);
        self.completed = true;
        shreds.extend(coding_shreds);
        shreds
    }

    #[allow(clippy::too_many_arguments)]
    fn entries_to_shreds(
        &mut self,
        keypair: &Keypair,
        entries: &[Entry],
        reference_tick: u8,
        is_slot_end: bool,
        cluster_type: ClusterType,
        process_stats: &mut ProcessShredsStats,
        max_data_shreds_per_slot: u32,
        max_code_shreds_per_slot: u32,
    ) -> std::result::Result<
        (
            Vec<Shred>, // data shreds
            Vec<Shred>, // coding shreds
        ),
        BroadcastError,
    > {
        let (data_shreds, coding_shreds) =
            Shredder::new(self.slot, self.parent, reference_tick, self.shred_version)
                .unwrap()
                .entries_to_shreds(
                    keypair,
                    entries,
                    is_slot_end,
                    should_chain_merkle_shreds(self.slot, cluster_type)
                        .then_some(self.chained_merkle_root),
                    self.next_shred_index,
                    self.next_code_index,
                    true, // merkle_variant
                    &self.reed_solomon_cache,
                    process_stats,
                );
        process_stats.num_merkle_data_shreds += data_shreds.len();
        process_stats.num_merkle_coding_shreds += coding_shreds.len();
        if let Some(shred) = data_shreds.iter().max_by_key(|shred| shred.index()) {
            self.chained_merkle_root = shred.merkle_root().unwrap();
            self.next_shred_index = shred.index() + 1;
        };
        if self.next_shred_index > max_data_shreds_per_slot {
            return Err(BroadcastError::TooManyShreds);
        }
        if let Some(index) = coding_shreds.iter().map(Shred::index).max() {
            self.next_code_index = index + 1;
        };
        if self.next_code_index > max_code_shreds_per_slot {
            return Err(BroadcastError::TooManyShreds);
        }
        Ok((data_shreds, coding_shreds))
    }

    #[cfg(test)]
    fn test_process_receive_results(
        &mut self,
        keypair: &Keypair,
        cluster_info: &ClusterInfo,
        sock: &UdpSocket,
        blockstore: &Blockstore,
        receive_results: ReceiveResults,
        bank_forks: &RwLock<BankForks>,
        quic_endpoint_sender: &AsyncSender<(SocketAddr, Bytes)>,
    ) -> Result<()> {
        let (bsend, brecv) = unbounded();
        let (ssend, srecv) = unbounded();
        self.process_receive_results(keypair, blockstore, &ssend, &bsend, receive_results)?;
        //data
        let _ = self.transmit(&srecv, cluster_info, sock, bank_forks, quic_endpoint_sender);
        let _ = self.record(&brecv, blockstore);
        //coding
        let _ = self.transmit(&srecv, cluster_info, sock, bank_forks, quic_endpoint_sender);
        let _ = self.record(&brecv, blockstore);
        Ok(())
    }

    fn process_receive_results(
        &mut self,
        keypair: &Keypair,
        blockstore: &Blockstore,
        socket_sender: &Sender<(Arc<Vec<Shred>>, Option<BroadcastShredBatchInfo>)>,
        blockstore_sender: &Sender<(Arc<Vec<Shred>>, Option<BroadcastShredBatchInfo>)>,
        receive_results: ReceiveResults,
    ) -> Result<()> {
        let mut receive_elapsed = receive_results.time_elapsed;
        let mut coalesce_elapsed = receive_results.time_coalesced;
        let num_entries = receive_results.entries.len();
        let bank = receive_results.bank.clone();
        let last_tick_height = receive_results.last_tick_height;
        inc_new_counter_info!("broadcast_service-entries_received", num_entries);

        let mut process_stats = ProcessShredsStats::default();

        let mut to_shreds_time = Measure::start("broadcast_to_shreds");
        let cluster_type = bank.cluster_type();

        if self.slot != bank.slot() {
            // Finish previous slot if it was interrupted.
            if !self.completed {
                let shreds = self.finish_prev_slot(
                    keypair,
                    bank.ticks_per_slot() as u8,
                    cluster_type,
                    &mut process_stats,
                );
                debug_assert!(shreds.iter().all(|shred| shred.slot() == self.slot));
                // Broadcast shreds for the interrupted slot.
                let batch_info = Some(BroadcastShredBatchInfo {
                    slot: self.slot,
                    num_expected_batches: Some(self.num_batches + 1),
                    slot_start_ts: self.slot_broadcast_start,
                    was_interrupted: true,
                });
                let shreds = Arc::new(shreds);
                socket_sender.send((shreds.clone(), batch_info.clone()))?;
                blockstore_sender.send((shreds, batch_info))?;
            }
            // If blockstore already has shreds for this slot,
            // it should not recreate the slot:
            // https://github.com/solana-labs/solana/blob/92a0b310c/ledger/src/leader_schedule_cache.rs##L139-L148
            if blockstore
                .meta(bank.slot())
                .unwrap()
                .filter(|slot_meta| slot_meta.received > 0 || slot_meta.consumed > 0)
                .is_some()
            {
                process_stats.num_extant_slots += 1;
                // This is a faulty situation that should not happen.
                // Refrain from generating shreds for the slot.
                return Err(Error::DuplicateSlotBroadcast(bank.slot()));
            }
            // Reinitialize state for this slot.
            let chained_merkle_root = if self.slot == bank.parent_slot() {
                self.chained_merkle_root
            } else {
                broadcast_utils::get_chained_merkle_root_from_parent(
                    bank.slot(),
                    bank.parent_slot(),
                    blockstore,
                )
                .unwrap_or_else(|err: Error| {
                    error!("Unknown chained Merkle root: {err:?}");
                    process_stats.err_unknown_chained_merkle_root += 1;
                    Hash::default()
                })
            };
            self.slot = bank.slot();
            self.parent = bank.parent_slot();
            self.chained_merkle_root = chained_merkle_root;
            self.next_shred_index = 0u32;
            self.next_code_index = 0u32;
            self.completed = false;
            self.slot_broadcast_start = Instant::now();
            self.num_batches = 0;
            receive_elapsed = Duration::ZERO;
            coalesce_elapsed = Duration::ZERO;
        }

        // 2) Convert entries to shreds and coding shreds
        let is_last_in_slot = last_tick_height == bank.max_tick_height();
        let reference_tick = bank.tick_height() % bank.ticks_per_slot();
        let (data_shreds, coding_shreds) = self
            .entries_to_shreds(
                keypair,
                &receive_results.entries,
                reference_tick as u8,
                is_last_in_slot,
                cluster_type,
                &mut process_stats,
                blockstore::MAX_DATA_SHREDS_PER_SLOT as u32,
                shred_code::MAX_CODE_SHREDS_PER_SLOT as u32,
            )
            .unwrap();
        // Insert the first data shred synchronously so that blockstore stores
        // that the leader started this block. This must be done before the
        // blocks are sent out over the wire, so that the slots we have already
        // sent a shred for are skipped (even if the node reboots):
        // https://github.com/solana-labs/solana/blob/92a0b310c/ledger/src/leader_schedule_cache.rs#L139-L148
        // preventing the node from broadcasting duplicate blocks:
        // https://github.com/solana-labs/solana/blob/92a0b310c/turbine/src/broadcast_stage/standard_broadcast_run.rs#L132-L142
        // By contrast Self::insert skips the 1st data shred with index zero:
        // https://github.com/solana-labs/solana/blob/92a0b310c/turbine/src/broadcast_stage/standard_broadcast_run.rs#L367-L373
        if let Some(shred) = data_shreds.first() {
            if shred.index() == 0 {
                blockstore
                    .insert_shreds(
                        vec![shred.clone()],
                        None, // leader_schedule
                        true, // is_trusted
                    )
                    .expect("Failed to insert shreds in blockstore");
            }
        }
        to_shreds_time.stop();

        let mut get_leader_schedule_time = Measure::start("broadcast_get_leader_schedule");
        // Increment by two batches, one for the data batch, one for the coding batch.
        self.num_batches += 2;
        let num_expected_batches = {
            if is_last_in_slot {
                Some(self.num_batches)
            } else {
                None
            }
        };
        let batch_info = Some(BroadcastShredBatchInfo {
            slot: bank.slot(),
            num_expected_batches,
            slot_start_ts: self.slot_broadcast_start,
            was_interrupted: false,
        });
        get_leader_schedule_time.stop();

        let mut coding_send_time = Measure::start("broadcast_coding_send");

        // Send data shreds
        let data_shreds = Arc::new(data_shreds);
        debug_assert!(data_shreds.iter().all(|shred| shred.slot() == bank.slot()));
        socket_sender.send((data_shreds.clone(), batch_info.clone()))?;
        blockstore_sender.send((data_shreds, batch_info.clone()))?;

        // Send coding shreds
        let coding_shreds = Arc::new(coding_shreds);
        debug_assert!(coding_shreds
            .iter()
            .all(|shred| shred.slot() == bank.slot()));
        socket_sender.send((coding_shreds.clone(), batch_info.clone()))?;
        blockstore_sender.send((coding_shreds, batch_info))?;

        coding_send_time.stop();

        process_stats.shredding_elapsed = to_shreds_time.as_us();
        process_stats.get_leader_schedule_elapsed = get_leader_schedule_time.as_us();
        process_stats.receive_elapsed = duration_as_us(&receive_elapsed);
        process_stats.coalesce_elapsed = duration_as_us(&coalesce_elapsed);
        process_stats.coding_send_elapsed = coding_send_time.as_us();

        self.process_shreds_stats += process_stats;

        if last_tick_height == bank.max_tick_height() {
            self.report_and_reset_stats(false);
            self.completed = true;
        }

        Ok(())
    }

    fn insert(
        &mut self,
        blockstore: &Blockstore,
        shreds: Arc<Vec<Shred>>,
        broadcast_shred_batch_info: Option<BroadcastShredBatchInfo>,
    ) {
        // Insert shreds into blockstore
        let insert_shreds_start = Instant::now();
        let mut shreds = Arc::unwrap_or_clone(shreds);
        // The first data shred is inserted synchronously.
        // https://github.com/solana-labs/solana/blob/92a0b310c/turbine/src/broadcast_stage/standard_broadcast_run.rs#L268-L283
        if let Some(shred) = shreds.first() {
            if shred.is_data() && shred.index() == 0 {
                shreds.swap_remove(0);
            }
        }
        let num_shreds = shreds.len();
        blockstore
            .insert_shreds(
                shreds, /*leader_schedule:*/ None, /*is_trusted:*/ true,
            )
            .expect("Failed to insert shreds in blockstore");
        let insert_shreds_elapsed = insert_shreds_start.elapsed();
        let new_insert_shreds_stats = InsertShredsStats {
            insert_shreds_elapsed: duration_as_us(&insert_shreds_elapsed),
            num_shreds,
        };
        self.update_insertion_metrics(&new_insert_shreds_stats, &broadcast_shred_batch_info);
    }

    fn update_insertion_metrics(
        &mut self,
        new_insertion_shreds_stats: &InsertShredsStats,
        broadcast_shred_batch_info: &Option<BroadcastShredBatchInfo>,
    ) {
        let mut insert_shreds_stats = self.insert_shreds_stats.lock().unwrap();
        insert_shreds_stats.update(new_insertion_shreds_stats, broadcast_shred_batch_info);
    }

    fn broadcast(
        &mut self,
        sock: &UdpSocket,
        cluster_info: &ClusterInfo,
        shreds: Arc<Vec<Shred>>,
        broadcast_shred_batch_info: Option<BroadcastShredBatchInfo>,
        bank_forks: &RwLock<BankForks>,
        quic_endpoint_sender: &AsyncSender<(SocketAddr, Bytes)>,
    ) -> Result<()> {
        trace!("Broadcasting {:?} shreds", shreds.len());
        let mut transmit_stats = TransmitShredsStats::default();
        // Broadcast the shreds
        let mut transmit_time = Measure::start("broadcast_shreds");

        broadcast_shreds(
            sock,
            &shreds,
            &self.cluster_nodes_cache,
            &self.last_datapoint_submit,
            &mut transmit_stats,
            cluster_info,
            bank_forks,
            cluster_info.socket_addr_space(),
            quic_endpoint_sender,
        )?;
        transmit_time.stop();

        transmit_stats.transmit_elapsed = transmit_time.as_us();
        transmit_stats.num_shreds = shreds.len();

        // Process metrics
        self.update_transmit_metrics(&transmit_stats, &broadcast_shred_batch_info);
        Ok(())
    }

    fn update_transmit_metrics(
        &mut self,
        new_transmit_shreds_stats: &TransmitShredsStats,
        broadcast_shred_batch_info: &Option<BroadcastShredBatchInfo>,
    ) {
        let mut transmit_shreds_stats = self.transmit_shreds_stats.lock().unwrap();
        transmit_shreds_stats.update(new_transmit_shreds_stats, broadcast_shred_batch_info);
    }

    fn report_and_reset_stats(&mut self, was_interrupted: bool) {
        let (name, slot_broadcast_time) = if was_interrupted {
            ("broadcast-process-shreds-interrupted-stats", None)
        } else {
            (
                "broadcast-process-shreds-stats",
                Some(self.slot_broadcast_start.elapsed()),
            )
        };

        self.process_shreds_stats.submit(
            name,
            self.slot,
            self.next_shred_index, // num_data_shreds
            self.next_code_index,  // num_coding_shreds
            slot_broadcast_time,
        );
    }
}

impl BroadcastRun for StandardBroadcastRun {
    fn run(
        &mut self,
        keypair: &Keypair,
        blockstore: &Blockstore,
        receiver: &Receiver<WorkingBankEntry>,
        socket_sender: &Sender<(Arc<Vec<Shred>>, Option<BroadcastShredBatchInfo>)>,
        blockstore_sender: &Sender<(Arc<Vec<Shred>>, Option<BroadcastShredBatchInfo>)>,
    ) -> Result<()> {
        let receive_results = broadcast_utils::recv_slot_entries(receiver)?;
        // TODO: Confirm that last chunk of coding shreds
        // will not be lost or delayed for too long.
        self.process_receive_results(
            keypair,
            blockstore,
            socket_sender,
            blockstore_sender,
            receive_results,
        )
    }
    fn transmit(
        &mut self,
        receiver: &TransmitReceiver,
        cluster_info: &ClusterInfo,
        sock: &UdpSocket,
        bank_forks: &RwLock<BankForks>,
        quic_endpoint_sender: &AsyncSender<(SocketAddr, Bytes)>,
    ) -> Result<()> {
        let (shreds, batch_info) = receiver.recv()?;
        self.broadcast(
            sock,
            cluster_info,
            shreds,
            batch_info,
            bank_forks,
            quic_endpoint_sender,
        )
    }
    fn record(&mut self, receiver: &RecordReceiver, blockstore: &Blockstore) -> Result<()> {
        let (shreds, slot_start_ts) = receiver.recv()?;
        self.insert(blockstore, shreds, slot_start_ts);
        Ok(())
    }
}

fn should_chain_merkle_shreds(_slot: Slot, cluster_type: ClusterType) -> bool {
    match cluster_type {
        ClusterType::Development => true,
        ClusterType::Devnet => true,
<<<<<<< HEAD
        // Roll out chained Merkle shreds to ~21% of mainnet slots.
        ClusterType::MainnetBeta => slot % 19 < 4,
        ClusterType::Testnet => true,
=======
        ClusterType::MainnetBeta => false,
        ClusterType::Testnet => false,
>>>>>>> 63555628
    }
}

#[cfg(test)]
mod test {
    use {
        super::*,
        rand::Rng,
        solana_entry::entry::create_ticks,
        solana_gossip::cluster_info::{ClusterInfo, Node},
        solana_ledger::{
            blockstore::Blockstore, genesis_utils::create_genesis_config, get_tmp_ledger_path,
            shred::max_ticks_per_n_shreds,
        },
        solana_runtime::bank::Bank,
        solana_sdk::{
            genesis_config::GenesisConfig,
            hash::Hash,
            signature::{Keypair, Signer},
        },
        solana_streamer::socket::SocketAddrSpace,
        std::{ops::Deref, sync::Arc, time::Duration},
    };

    #[allow(clippy::type_complexity)]
    fn setup(
        num_shreds_per_slot: Slot,
    ) -> (
        Arc<Blockstore>,
        GenesisConfig,
        Arc<ClusterInfo>,
        Arc<Bank>,
        Arc<Keypair>,
        UdpSocket,
        Arc<RwLock<BankForks>>,
    ) {
        // Setup
        let ledger_path = get_tmp_ledger_path!();
        let blockstore = Arc::new(
            Blockstore::open(&ledger_path).expect("Expected to be able to open database ledger"),
        );
        let leader_keypair = Arc::new(Keypair::new());
        let leader_pubkey = leader_keypair.pubkey();
        let leader_info = Node::new_localhost_with_pubkey(&leader_pubkey);
        let cluster_info = Arc::new(ClusterInfo::new(
            leader_info.info,
            leader_keypair.clone(),
            SocketAddrSpace::Unspecified,
        ));
        let socket = UdpSocket::bind("0.0.0.0:0").unwrap();
        let mut genesis_config = create_genesis_config(10_000).genesis_config;
        genesis_config.ticks_per_slot = max_ticks_per_n_shreds(num_shreds_per_slot, None) + 1;

        let bank = Bank::new_for_tests(&genesis_config);
        let bank_forks = BankForks::new_rw_arc(bank);
        let bank0 = bank_forks.read().unwrap().root_bank();
        (
            blockstore,
            genesis_config,
            cluster_info,
            bank0,
            leader_keypair,
            socket,
            bank_forks,
        )
    }

    #[test]
    fn test_interrupted_slot_last_shred() {
        let keypair = Arc::new(Keypair::new());
        let mut run = StandardBroadcastRun::new(0);
        assert!(run.completed);

        // Set up the slot to be interrupted
        let next_shred_index = 10;
        let slot = 1;
        let parent = 0;
        run.chained_merkle_root = Hash::new_from_array(rand::thread_rng().gen());
        run.next_shred_index = next_shred_index;
        run.next_code_index = 17;
        run.slot = slot;
        run.parent = parent;
        run.completed = false;
        run.slot_broadcast_start = Instant::now();

        // Slot 2 interrupted slot 1
        let shreds = run.finish_prev_slot(
            &keypair,
            0, // max_ticks_in_slot
            ClusterType::Development,
            &mut ProcessShredsStats::default(),
        );
        assert!(run.completed);
        let shred = shreds
            .first()
            .expect("Expected a shred that signals an interrupt");

        // Validate the shred
        assert_eq!(shred.parent().unwrap(), parent);
        assert_eq!(shred.slot(), slot);
        assert_eq!(shred.index(), next_shred_index);
        assert!(shred.is_data());
        assert!(shred.verify(&keypair.pubkey()));
    }

    #[test]
    fn test_slot_interrupt() {
        // Setup
        let num_shreds_per_slot = 2;
        let (blockstore, genesis_config, cluster_info, bank0, leader_keypair, socket, bank_forks) =
            setup(num_shreds_per_slot);
        let (quic_endpoint_sender, _quic_endpoint_receiver) =
            tokio::sync::mpsc::channel(/*capacity:*/ 128);

        // Insert 1 less than the number of ticks needed to finish the slot
        let ticks0 = create_ticks(genesis_config.ticks_per_slot - 1, 0, genesis_config.hash());
        let receive_results = ReceiveResults {
            entries: ticks0.clone(),
            time_elapsed: Duration::new(3, 0),
            time_coalesced: Duration::new(2, 0),
            bank: bank0.clone(),
            last_tick_height: (ticks0.len() - 1) as u64,
        };

        // Step 1: Make an incomplete transmission for slot 0
        let mut standard_broadcast_run = StandardBroadcastRun::new(0);
        standard_broadcast_run
            .test_process_receive_results(
                &leader_keypair,
                &cluster_info,
                &socket,
                &blockstore,
                receive_results,
                &bank_forks,
                &quic_endpoint_sender,
            )
            .unwrap();
        assert_eq!(
            standard_broadcast_run.next_shred_index as u64,
            num_shreds_per_slot
        );
        assert_eq!(standard_broadcast_run.slot, 0);
        assert_eq!(standard_broadcast_run.parent, 0);
        // Make sure the slot is not complete
        assert!(!blockstore.is_full(0));
        // Modify the stats, should reset later
        standard_broadcast_run.process_shreds_stats.receive_elapsed = 10;
        // Broadcast stats should exist, and 2 batches should have been sent,
        // one for data, one for coding
        assert_eq!(
            standard_broadcast_run
                .transmit_shreds_stats
                .lock()
                .unwrap()
                .get(standard_broadcast_run.slot)
                .unwrap()
                .num_batches(),
            2
        );
        assert_eq!(
            standard_broadcast_run
                .insert_shreds_stats
                .lock()
                .unwrap()
                .get(standard_broadcast_run.slot)
                .unwrap()
                .num_batches(),
            2
        );
        // Try to fetch ticks from blockstore, nothing should break
        assert_eq!(blockstore.get_slot_entries(0, 0).unwrap(), ticks0);
        assert_eq!(
            blockstore.get_slot_entries(0, num_shreds_per_slot).unwrap(),
            vec![],
        );

        // Step 2: Make a transmission for another bank that interrupts the transmission for
        // slot 0
        let bank2 = Arc::new(Bank::new_from_parent(bank0, &leader_keypair.pubkey(), 2));
        let interrupted_slot = standard_broadcast_run.slot;
        // Interrupting the slot should cause the unfinished_slot and stats to reset
        let num_shreds = 1;
        assert!(num_shreds < num_shreds_per_slot);
        let ticks1 = create_ticks(
            max_ticks_per_n_shreds(num_shreds, None),
            0,
            genesis_config.hash(),
        );
        let receive_results = ReceiveResults {
            entries: ticks1.clone(),
            time_elapsed: Duration::new(2, 0),
            time_coalesced: Duration::new(1, 0),
            bank: bank2,
            last_tick_height: (ticks1.len() - 1) as u64,
        };
        standard_broadcast_run
            .test_process_receive_results(
                &leader_keypair,
                &cluster_info,
                &socket,
                &blockstore,
                receive_results,
                &bank_forks,
                &quic_endpoint_sender,
            )
            .unwrap();

        // The shred index should have reset to 0, which makes it possible for the
        // index < the previous shred index for slot 0
        assert_eq!(standard_broadcast_run.next_shred_index as u64, num_shreds);
        assert_eq!(standard_broadcast_run.slot, 2);
        assert_eq!(standard_broadcast_run.parent, 0);

        // Check that the stats were reset as well
        assert_eq!(
            standard_broadcast_run.process_shreds_stats.receive_elapsed,
            0
        );

        // Broadcast stats for interrupted slot should be cleared
        assert!(standard_broadcast_run
            .transmit_shreds_stats
            .lock()
            .unwrap()
            .get(interrupted_slot)
            .is_none());
        assert!(standard_broadcast_run
            .insert_shreds_stats
            .lock()
            .unwrap()
            .get(interrupted_slot)
            .is_none());

        // Try to fetch the incomplete ticks from blockstore, should succeed
        assert_eq!(blockstore.get_slot_entries(0, 0).unwrap(), ticks0);
        assert_eq!(
            blockstore.get_slot_entries(0, num_shreds_per_slot).unwrap(),
            vec![],
        );
    }

    #[test]
    fn test_buffer_data_shreds() {
        let num_shreds_per_slot = 2;
        let (blockstore, genesis_config, _cluster_info, bank, leader_keypair, _socket, _bank_forks) =
            setup(num_shreds_per_slot);
        let (bsend, brecv) = unbounded();
        let (ssend, _srecv) = unbounded();
        let mut last_tick_height = 0;
        let mut standard_broadcast_run = StandardBroadcastRun::new(0);
        let mut process_ticks = |num_ticks| {
            let ticks = create_ticks(num_ticks, 0, genesis_config.hash());
            last_tick_height += (ticks.len() - 1) as u64;
            let receive_results = ReceiveResults {
                entries: ticks,
                time_elapsed: Duration::new(1, 0),
                time_coalesced: Duration::new(0, 0),
                bank: bank.clone(),
                last_tick_height,
            };
            standard_broadcast_run
                .process_receive_results(
                    &leader_keypair,
                    &blockstore,
                    &ssend,
                    &bsend,
                    receive_results,
                )
                .unwrap();
        };
        for i in 0..3 {
            process_ticks((i + 1) * 100);
        }
        let mut shreds = Vec::<Shred>::new();
        while let Ok((recv_shreds, _)) = brecv.recv_timeout(Duration::from_secs(1)) {
            shreds.extend(recv_shreds.deref().clone());
        }
        // At least as many coding shreds as data shreds.
        assert!(shreds.len() >= 29 * 2);
        assert_eq!(shreds.iter().filter(|shred| shred.is_data()).count(), 30);
        process_ticks(75);
        while let Ok((recv_shreds, _)) = brecv.recv_timeout(Duration::from_secs(1)) {
            shreds.extend(recv_shreds.deref().clone());
        }
        assert!(shreds.len() >= 33 * 2);
        assert_eq!(shreds.iter().filter(|shred| shred.is_data()).count(), 34);
    }

    #[test]
    fn test_slot_finish() {
        // Setup
        let num_shreds_per_slot = 2;
        let (blockstore, genesis_config, cluster_info, bank0, leader_keypair, socket, bank_forks) =
            setup(num_shreds_per_slot);
        let (quic_endpoint_sender, _quic_endpoint_receiver) =
            tokio::sync::mpsc::channel(/*capacity:*/ 128);

        // Insert complete slot of ticks needed to finish the slot
        let ticks = create_ticks(genesis_config.ticks_per_slot, 0, genesis_config.hash());
        let receive_results = ReceiveResults {
            entries: ticks.clone(),
            time_elapsed: Duration::new(3, 0),
            time_coalesced: Duration::new(2, 0),
            bank: bank0,
            last_tick_height: ticks.len() as u64,
        };

        let mut standard_broadcast_run = StandardBroadcastRun::new(0);
        standard_broadcast_run
            .test_process_receive_results(
                &leader_keypair,
                &cluster_info,
                &socket,
                &blockstore,
                receive_results,
                &bank_forks,
                &quic_endpoint_sender,
            )
            .unwrap();
        assert!(standard_broadcast_run.completed)
    }

    #[test]
    fn entries_to_shreds_max() {
        solana_logger::setup();
        let keypair = Keypair::new();
        let mut bs = StandardBroadcastRun::new(0);
        bs.slot = 1;
        bs.parent = 0;
        let entries = create_ticks(10_000, 1, solana_sdk::hash::Hash::default());

        let mut stats = ProcessShredsStats::default();

        let (data, coding) = bs
            .entries_to_shreds(
                &keypair,
                &entries[0..entries.len() - 2],
                0,
                false,
                ClusterType::Development,
                &mut stats,
                1000,
                1000,
            )
            .unwrap();
        info!("{} {}", data.len(), coding.len());
        assert!(!data.is_empty());
        assert!(!coding.is_empty());

        let r = bs.entries_to_shreds(
            &keypair,
            &entries,
            0,
            false,
            ClusterType::Development,
            &mut stats,
            10,
            10,
        );
        info!("{:?}", r);
        assert_matches!(r, Err(BroadcastError::TooManyShreds));
    }
}<|MERGE_RESOLUTION|>--- conflicted
+++ resolved
@@ -510,14 +510,8 @@
     match cluster_type {
         ClusterType::Development => true,
         ClusterType::Devnet => true,
-<<<<<<< HEAD
-        // Roll out chained Merkle shreds to ~21% of mainnet slots.
-        ClusterType::MainnetBeta => slot % 19 < 4,
-        ClusterType::Testnet => true,
-=======
         ClusterType::MainnetBeta => false,
         ClusterType::Testnet => false,
->>>>>>> 63555628
     }
 }
 
