[package]
name = "package-metadata"
<<<<<<< HEAD
version = "2.2.15"
=======
version = "2.2.17"
>>>>>>> e998175d
description = "Solana SBF test program with tools version in package metadata"
authors = ["Anza Maintainers <maintainers@anza.xyz>"]
repository = "https://github.com/anza-xyz/agave"
license = "Apache-2.0"
homepage = "https://anza.xyz"
edition = "2021"
publish = false

[package.metadata.solana]
tools-version = "v1.48"
program-id = "MyProgram1111111111111111111111111111111111"

[dependencies]
solana-account-info = "=2.2.0"
solana-package-metadata = "=2.2.0"
solana-program-entrypoint = "=2.2.0"
solana-program-error = "=2.2.0"
solana-pubkey = "=2.2.0"

[lib]
crate-type = ["cdylib"]

[lints.rust.unexpected_cfgs]
level = "warn"
check-cfg = [
    'cfg(feature, values("custom-panic", "custom-heap"))'
]

[workspace]<|MERGE_RESOLUTION|>--- conflicted
+++ resolved
@@ -1,10 +1,6 @@
 [package]
 name = "package-metadata"
-<<<<<<< HEAD
-version = "2.2.15"
-=======
 version = "2.2.17"
->>>>>>> e998175d
 description = "Solana SBF test program with tools version in package metadata"
 authors = ["Anza Maintainers <maintainers@anza.xyz>"]
 repository = "https://github.com/anza-xyz/agave"
